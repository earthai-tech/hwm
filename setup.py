--- conflicted
+++ resolved
@@ -6,30 +6,27 @@
     import hwm
     VERSION = hwm.__version__
 except ImportError:
-<<<<<<< HEAD
-    VERSION = '1.0.1'
-=======
     VERSION = '1.1.0'
->>>>>>> 8bff633f
+
 
 # Package metadata
 DISTNAME = 'hwm'
 DESCRIPTION = 'Adaptive Hammerstein-Wiener Modeling Toolkit'
 with open('README.md', 'r', encoding='utf8') as f:
     LONG_DESCRIPTION = f.read()
-MAINTAINER = "Laurent Kouadio"
+MAINTAINER = "L.Kouadio"
 MAINTAINER_EMAIL = 'etanoyau@gmail.com'
 URL = "https://github.com/earthai-tech/hwm"
 DOWNLOAD_URL = "https://pypi.org/project/hwm/#files"
 LICENSE = "BSD-3-Clause"
 PROJECT_URLS = {
-    "API Documentation": "https://hwm.readthedocs.io/en/latest/api_references.html",
+    "API Documentation": "https://hwm.readthedocs.io/en/stable/api.html",
     "Home page": "https://hwm.readthedocs.io",
     "Bugs tracker": "https://github.com/earthai-tech/hwm/issues",
-    "Installation guide": "https://hwm.readthedocs.io/en/latest/installation.html",
-    "User guide": "https://hwm.readthedocs.io/en/latest/user_guide.html",
+    "Installation guide": "https://hwm.readthedocs.io/en/stable/installation.html",
+    "User guide": "https://hwm.readthedocs.io/en/lateststable/user_guide.html",
 }
-KEYWORDS = "machine learning, dynamic systems, algorithm, time series, Scikit-learn compatible"
+KEYWORDS = "machine learning, dynamic systems, algorithm, time series"
 
 # Dependencies
 INSTALL_REQUIRES = [
